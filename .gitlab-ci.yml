stages:
  - devenv
  - test
  - lint
  - style
  - deploy

workflow:
  rules:
    - if: $CI_PIPELINE_SOURCE == "push"

variables:
  GIT_DEPTH: 0

.nix:
  image: registry.gitlab.com/cynerd/gitlab-ci-nix
  tags:
    - docker
  cache:
    key: "nix"
    paths:
      - ".nix-cache"
  before_script:
    - gitlab-ci-nix-cache-before
  after_script:
    - gitlab-ci-nix-cache-after

## Development environment #####################################################
devenv:
  stage: devenv
  extends: .nix
  script:
    - nix develop -c true

## Test stage ##################################################################
.test:
  stage: test
  extends: .nix
<<<<<<< HEAD
  needs: [devenv]
=======
  needs: ["devenv"]
>>>>>>> cb9727e4

tests:
  extends: .test
  script:
    - nix develop --quiet -c pytest -v --junitxml=report.xml --cov=. --cov-report xml:coverage.xml --cov-report html:coverage --cov-report term
  artifacts:
    reports:
      junit: report.xml
      coverage_report:
        coverage_format: cobertura
        path: coverage.xml
    paths:
      - 'coverage/'
  coverage: '/^TOTAL.*\s+([^\s]+)%$/'

nix-build:
  extends: .test
  script:
    - nix build

nix-check:
  extends: .test
  script:
    - nix flake check

include:
  - template: Security/Secret-Detection.gitlab-ci.yml

## Linters #####################################################################
.lint:
  stage: lint
  extends: .nix
<<<<<<< HEAD
  needs: [devenv]
=======
  needs: ["devenv"]
>>>>>>> cb9727e4

pylint:
  extends: .lint
  script:
    - nix develop --quiet -c pylint --output-format=colorized .

mypy:
  extends: .lint
  script:
    - mkdir .mypy-cache
<<<<<<< HEAD
    - nix develop --quiet -c mypy --cache-dir .mypy-cache --ignore-missing-imports .
=======
    - nix develop --quiet -c mypy --cache-dir .mypy-cache --install-types --non-interactive .
>>>>>>> cb9727e4

## Style stage #################################################################
.style:
  stage: style
  extends: .nix
<<<<<<< HEAD
  needs: [devenv]
=======
  needs: ["devenv"]
>>>>>>> cb9727e4
  allow_failure: true

black:
  extends: .style
  script:
    - nix develop --quiet -c black --diff --check .

isort:
  extends: .style
  script:
    - nix develop --quiet -c isort --diff --check .

pydocstyle:
  extends: .style
  script:
    - nix develop --quiet -c pydocstyle --match='(?!tests/)*.py' .

editorconfig-checker:
  extends: .style
  script:
    - nix develop --quiet -c editorconfig-checker -exclude '.nix-cache/.*'

gitlint:
  extends: .style
  script:
    - git fetch
    - nix develop --quiet -c gitlint --commits origin/master..$CI_COMMIT_SHA

## Release creation ############################################################
.deploy:
  stage: deploy
  rules:
    - if: '$CI_COMMIT_TAG'
  needs:
    - job: tests
      artifacts: false

release:
  extends: .deploy
<<<<<<< HEAD
  image: "registry.nic.cz/turris/python-template/baseimg:release"
=======
  image: "registry.gitlab.com/gitlab-org/release-cli:latest"
>>>>>>> cb9727e4
  before_script:
    - apk update
    - apk add bash curl jq py3-pip
    - pip install yq
  script:
    - bash .release.sh

gitlab-pypi:
  extends: [.nix, .deploy]
  script:
    - nix develop --quiet -c python3 -m build
    - TWINE_PASSWORD=$CI_JOB_TOKEN TWINE_USERNAME=gitlab-ci-token nix develop --quiet -c twine upload --repository-url ${CI_API_V4_URL}/projects/${CI_PROJECT_ID}/packages/pypi dist/*

pages:
  stage: deploy
  extends: .nix
  rules:
    - if: $CI_COMMIT_REF_NAME == $CI_DEFAULT_BRANCH
<<<<<<< HEAD
  needs: [devenv]
  script:
    - git fetch
    - nix develop --quiet -c sphinx-multiversion docs public
    - | # Add index.html to public root to redirect to $CI_DEFUALT_BRANCH/index.html
      cat >public/index.html << EOF
      <!DOCTYPE html>
        <html>
          <head>
            <title>Redirecting to $CI_DEFAULT_BRANCH branch</title>
            <meta charset="utf-8">
            <meta http-equiv="refresh" content="0; url=./$CI_DEFAULT_BRANCH/index.html">
            <link rel="canonical" href="$CI_PAGES_URL/$CI_DEFAULT_BRANCH/index.html">
          </head>
        </html>
      EOF
=======
  needs: ["devenv"]
  script:
    - nix develop --quiet -c sphinx-build docs public
>>>>>>> cb9727e4
  artifacts:
    paths:
    - public<|MERGE_RESOLUTION|>--- conflicted
+++ resolved
@@ -36,11 +36,7 @@
 .test:
   stage: test
   extends: .nix
-<<<<<<< HEAD
-  needs: [devenv]
-=======
   needs: ["devenv"]
->>>>>>> cb9727e4
 
 tests:
   extends: .test
@@ -73,11 +69,7 @@
 .lint:
   stage: lint
   extends: .nix
-<<<<<<< HEAD
-  needs: [devenv]
-=======
   needs: ["devenv"]
->>>>>>> cb9727e4
 
 pylint:
   extends: .lint
@@ -88,21 +80,13 @@
   extends: .lint
   script:
     - mkdir .mypy-cache
-<<<<<<< HEAD
-    - nix develop --quiet -c mypy --cache-dir .mypy-cache --ignore-missing-imports .
-=======
     - nix develop --quiet -c mypy --cache-dir .mypy-cache --install-types --non-interactive .
->>>>>>> cb9727e4
 
 ## Style stage #################################################################
 .style:
   stage: style
   extends: .nix
-<<<<<<< HEAD
-  needs: [devenv]
-=======
   needs: ["devenv"]
->>>>>>> cb9727e4
   allow_failure: true
 
 black:
@@ -142,11 +126,7 @@
 
 release:
   extends: .deploy
-<<<<<<< HEAD
-  image: "registry.nic.cz/turris/python-template/baseimg:release"
-=======
   image: "registry.gitlab.com/gitlab-org/release-cli:latest"
->>>>>>> cb9727e4
   before_script:
     - apk update
     - apk add bash curl jq py3-pip
@@ -165,8 +145,7 @@
   extends: .nix
   rules:
     - if: $CI_COMMIT_REF_NAME == $CI_DEFAULT_BRANCH
-<<<<<<< HEAD
-  needs: [devenv]
+  needs: ["devenv"]
   script:
     - git fetch
     - nix develop --quiet -c sphinx-multiversion docs public
@@ -182,11 +161,6 @@
           </head>
         </html>
       EOF
-=======
-  needs: ["devenv"]
-  script:
-    - nix develop --quiet -c sphinx-build docs public
->>>>>>> cb9727e4
   artifacts:
     paths:
     - public
--- conflicted
+++ resolved
@@ -1,8 +1,4 @@
-===================
-Silicon Heaven Tree
-===================
 .. include:: ../README.rst
-   :start-line: 7
 
 Table of contents
 -----------------
@@ -10,14 +6,9 @@
 .. toctree::
    :maxdepth: 2
 
-<<<<<<< HEAD
+   CHANGELOG
    tree
    device
    api/index
-=======
-   CHANGELOG
-   template/index
-   api
->>>>>>> 3c4e7977
 
 :ref:`genindex`
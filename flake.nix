{
  description = "Python SHV Tree";
  inputs = {
    pyshv.url = "git+https://gitlab.com/elektroline-predator/pyshv.git";
  };

  outputs = {
    self,
    flake-utils,
    nixpkgs,
    pyshv,
  }:
    with builtins;
    with flake-utils.lib;
    with nixpkgs.lib; let
      pyproject = trivial.importTOML ./pyproject.toml;
      list2attr = list: attr: attrValues (getAttrs list attr);

      pypy2nix_map = {
        "ruamel.yaml" = "ruamel-yaml";
      };
      pypi2nix = list:
        list2attr (map (n: let
          nn = elemAt (match "([^ ]*).*" n) 0;
        in
          pypy2nix_map.${nn} or nn)
        list);

      requires = pypi2nix pyproject.project.dependencies;
      requires-docs = pypi2nix pyproject.project.optional-dependencies.docs;
      requires-test = pypi2nix pyproject.project.optional-dependencies.test;
      requires-dev = p:
        pypi2nix pyproject.project.optional-dependencies.lint p
        ++ [p.build p.twine];

      pypkgs-pyshvtree = {
        buildPythonPackage,
<<<<<<< HEAD
=======
        pytestCheckHook,
>>>>>>> c87f1ead
        pythonPackages,
        sphinxHook,
        pytestCheckHook,
      }:
        buildPythonPackage {
          pname = pyproject.project.name;
          inherit (pyproject.project) version;
          format = "pyproject";
          src = builtins.path {
            path = ./.;
            filter = path: type: ! hasSuffix ".nix" path;
          };
          outputs = ["out" "doc"];
          propagatedBuildInputs = requires pythonPackages;
          nativeBuildInputs = requires-docs pythonPackages ++ [sphinxHook];
          nativeCheckInputs = requires-test pythonPackages ++ [pytestCheckHook];
        };

      pypkgs-asyncinotify = {
        buildPythonPackage,
        fetchPypi,
        pipBuildHook,
        flit,
      }:
        buildPythonPackage rec {
          pname = "asyncinotify";
          version = "4.0.1";
          src = fetchPypi {
            inherit pname version;
            hash = "sha256-0j3/zbPw3oMm+t7QSgshm/KL4gZ7JVo3tsudXF6Xt0E=";
          };
          nativeBuildInputs = [pipBuildHook flit];
          dontUseSetuptoolsBuild = true;
          doCheck = false;
        };

      pypkg-multiversion = {
        buildPythonPackage,
        fetchFromGitHub,
        sphinx,
      }:
        buildPythonPackage {
          pname = "sphinx-multiversion";
          version = "0.2.4";
          src = fetchFromGitHub {
            owner = "Holzhaus";
            repo = "sphinx-multiversion";
            rev = "v0.2.4";
            hash = "sha256-ZFEELAeZ/m1pap1DmS4PogL3eZ3VuhTdmwDOg5rKOPA=";
          };
          propagatedBuildInputs = [sphinx];
          doCheck = false;
        };
    in
      {
        overlays = {
<<<<<<< HEAD
          pyshvtree = final: prev: {
            python3 = prev.python3.override (oldAttrs: {
              packageOverrides = composeExtensions oldAttrs.packageOverrides (
                pyfinal: pyprev: {
                  pyshvtree = pyfinal.callPackage pypkgs-pyshvtree {};
                  asyncinotify = pyfinal.callPackage pypkgs-asyncinotify {};
                  sphinx-multiversion = pyfinal.callPackage pypkg-multiversion {};
                }
              );
            });
            python3Packages = final.python3.pkgs;
          };
          default = composeManyExtensions [
            pyshv.overlays.default
            self.overlays.pyshvtree
          ];
=======
          pythonPackagesExtension = final: prev: {
            template-python = final.callPackage pypkgs-template-python {};
          };
          noInherit = final: prev: {
            pythonPackagesExtensions = prev.pythonPackagesExtensions ++ [self.overlays.pythonPackagesExtension];
          };
          default = composeManyExtensions [self.overlays.noInherit];
>>>>>>> c87f1ead
        };
      }
      // eachDefaultSystem (system: let
        pkgs = nixpkgs.legacyPackages.${system}.extend self.overlays.default;
      in {
        packages = {
<<<<<<< HEAD
          inherit (pkgs.python3Packages) pyshvtree;
          default = self.packages.${system}.pyshvtree;
=======
          inherit (pkgs.python3Packages) template-python;
          default = pkgs.python3Packages.template-python;
>>>>>>> c87f1ead
        };
        legacyPackages = pkgs;

        devShells = filterPackages system {
          default = pkgs.mkShell {
            packages = with pkgs; [
              editorconfig-checker
              gitlint
              (python3.withPackages (p:
                [p.sphinx-autobuild]
                ++ foldl (prev: f: prev ++ f p) [] [
                  requires
                  requires-docs
                  requires-test
                  requires-dev
                ]))
            ];
          };
        };

        checks.default = self.packages.${system}.default;

        formatter = pkgs.alejandra;
      });
}<|MERGE_RESOLUTION|>--- conflicted
+++ resolved
@@ -35,13 +35,9 @@
 
       pypkgs-pyshvtree = {
         buildPythonPackage,
-<<<<<<< HEAD
-=======
         pytestCheckHook,
->>>>>>> c87f1ead
         pythonPackages,
         sphinxHook,
-        pytestCheckHook,
       }:
         buildPythonPackage {
           pname = pyproject.project.name;
@@ -95,45 +91,26 @@
     in
       {
         overlays = {
-<<<<<<< HEAD
-          pyshvtree = final: prev: {
-            python3 = prev.python3.override (oldAttrs: {
-              packageOverrides = composeExtensions oldAttrs.packageOverrides (
-                pyfinal: pyprev: {
-                  pyshvtree = pyfinal.callPackage pypkgs-pyshvtree {};
-                  asyncinotify = pyfinal.callPackage pypkgs-asyncinotify {};
-                  sphinx-multiversion = pyfinal.callPackage pypkg-multiversion {};
-                }
-              );
-            });
-            python3Packages = final.python3.pkgs;
-          };
-          default = composeManyExtensions [
-            pyshv.overlays.default
-            self.overlays.pyshvtree
-          ];
-=======
           pythonPackagesExtension = final: prev: {
-            template-python = final.callPackage pypkgs-template-python {};
+            pyshvtree = final.callPackage pypkgs-pyshvtree {};
+            asyncinotify = final.callPackage pypkgs-asyncinotify {};
+            sphinx-multiversion = final.callPackage pypkg-multiversion {};
           };
           noInherit = final: prev: {
             pythonPackagesExtensions = prev.pythonPackagesExtensions ++ [self.overlays.pythonPackagesExtension];
           };
-          default = composeManyExtensions [self.overlays.noInherit];
->>>>>>> c87f1ead
+          default = composeManyExtensions [
+            pyshv.overlays.default
+            self.overlays.noInherit
+          ];
         };
       }
       // eachDefaultSystem (system: let
         pkgs = nixpkgs.legacyPackages.${system}.extend self.overlays.default;
       in {
         packages = {
-<<<<<<< HEAD
           inherit (pkgs.python3Packages) pyshvtree;
-          default = self.packages.${system}.pyshvtree;
-=======
-          inherit (pkgs.python3Packages) template-python;
-          default = pkgs.python3Packages.template-python;
->>>>>>> c87f1ead
+          default = pkgs.python3Packages.pyshvtree;
         };
         legacyPackages = pkgs;
 

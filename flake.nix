{
<<<<<<< HEAD
  description = "Python SHV Tree";
  inputs.pyshv.url = "github:silicon-heaven/pyshv";
=======
  description = "Project Template Python";
>>>>>>> 3c4e7977

  outputs = {
    self,
    flake-utils,
    nixpkgs,
<<<<<<< HEAD
    pyshv,
  }:
    with builtins;
    with flake-utils.lib;
    with nixpkgs.lib; let
      pyproject = trivial.importTOML ./pyproject.toml;
      src = builtins.path {
        path = ./.;
        filter = path: type: ! hasSuffix ".nix" path;
      };

      pypy2nix_map = {
        "ruamel.yaml" = "ruamel-yaml";
      };
      list2attr = list: attr: attrValues (getAttrs list attr);
      pypi2nix = list:
        list2attr (map (n: let
          nn = elemAt (match "([^ ]*).*" n) 0;
        in
          pypy2nix_map.${nn} or nn)
        list);

      requires = pypi2nix pyproject.project.dependencies;
      requires-docs = pypi2nix pyproject.project.optional-dependencies.docs;
      requires-test = pypi2nix pyproject.project.optional-dependencies.test;
      requires-dev = p:
        pypi2nix pyproject.project.optional-dependencies.lint p
        ++ [p.build p.twine];

      pypkg-shvtree = {
        buildPythonPackage,
        pytestCheckHook,
        pythonPackages,
        setuptools,
        sphinxHook,
      }:
        buildPythonPackage {
          pname = pyproject.project.name;
          inherit (pyproject.project) version;
          format = "pyproject";
          inherit src;
          outputs = ["out" "doc"];
          propagatedBuildInputs = requires pythonPackages;
          nativeBuildInputs = [setuptools sphinxHook] ++ requires-docs pythonPackages;
          nativeCheckInputs = [pytestCheckHook] ++ requires-test pythonPackages;
        };

      pypkg-asyncinotify = {
        buildPythonPackage,
        fetchPypi,
        pipBuildHook,
        flit,
      }:
        buildPythonPackage rec {
          pname = "asyncinotify";
          version = "4.0.1";
          src = fetchPypi {
            inherit pname version;
            hash = "sha256-0j3/zbPw3oMm+t7QSgshm/KL4gZ7JVo3tsudXF6Xt0E=";
          };
          nativeBuildInputs = [pipBuildHook flit];
          dontUseSetuptoolsBuild = true;
          doCheck = false;
        };

      pypkg-multiversion = {
        buildPythonPackage,
        fetchFromGitHub,
        sphinx,
      }:
        buildPythonPackage {
          pname = "sphinx-multiversion";
          version = "0.2.4";
          src = fetchFromGitHub {
            owner = "Holzhaus";
            repo = "sphinx-multiversion";
            rev = "v0.2.4";
            hash = "sha256-ZFEELAeZ/m1pap1DmS4PogL3eZ3VuhTdmwDOg5rKOPA=";
          };
          propagatedBuildInputs = [sphinx];
          doCheck = false;
        };
    in
      {
        overlays = {
          pythonPackagesExtension = final: prev: {
            shvtree = final.callPackage pypkg-shvtree {};
            asyncinotify = final.callPackage pypkg-asyncinotify {};
            sphinx-multiversion = final.callPackage pypkg-multiversion {};
          };
          noInherit = final: prev: {
            pythonPackagesExtensions = prev.pythonPackagesExtensions ++ [self.overlays.pythonPackagesExtension];
          };
          default = composeManyExtensions [
            pyshv.overlays.default
            self.overlays.noInherit
          ];
        };
      }
      // eachDefaultSystem (system: let
        pkgs = nixpkgs.legacyPackages.${system}.extend self.overlays.default;
      in {
        packages = {
          inherit (pkgs.python3Packages) shvtree;
          default = pkgs.python3Packages.shvtree;
=======
  }: let
    inherit (builtins) match;
    inherit (flake-utils.lib) eachDefaultSystem filterPackages;
    inherit (nixpkgs.lib) head foldl trivial hasSuffix attrValues getAttrs composeManyExtensions;

    pyproject = trivial.importTOML ./pyproject.toml;
    inherit (pyproject.project) name version;
    src = builtins.path {
      path = ./.;
      filter = path: _: ! hasSuffix ".nix" path;
    };

    pypi2nix = list: pypkgs:
      attrValues (getAttrs (map (n: let
          pyname = head (match "([^ =<>;]*).*" n);
          pymap = {
          };
        in
          pymap."${pyname}" or pyname)
        list)
        pypkgs);
    requires = pypi2nix pyproject.project.dependencies;
    requires-test = pypi2nix pyproject.project.optional-dependencies.test;
    requires-docs = pypi2nix pyproject.project.optional-dependencies.docs;

    pypackage = {
      buildPythonPackage,
      pytestCheckHook,
      pythonPackages,
      setuptools,
      sphinxHook,
    }:
      buildPythonPackage {
        pname = pyproject.project.name;
        inherit version src;
        pyproject = true;
        build-system = [setuptools];
        outputs = ["out" "doc"];
        propagatedBuildInputs = requires pythonPackages;
        nativeBuildInputs = [sphinxHook] ++ requires-docs pythonPackages;
        nativeCheckInputs = [pytestCheckHook] ++ requires-test pythonPackages;
        meta.mainProgram = "template_package_name";
      };
  in
    {
      overlays = {
        pythonPackagesExtension = final: _: {
          "${name}" = final.callPackage pypackage {};
        };
        noInherit = _: prev: {
          pythonPackagesExtensions = prev.pythonPackagesExtensions ++ [self.overlays.pythonPackagesExtension];
>>>>>>> 3c4e7977
        };
        default = composeManyExtensions [self.overlays.noInherit];
      };
    }
    // eachDefaultSystem (system: let
      pkgs = nixpkgs.legacyPackages.${system}.extend self.overlays.default;
    in {
      packages.default = pkgs.python3Packages."${name}";
      legacyPackages = pkgs;

      devShells = filterPackages system {
        default = pkgs.mkShell {
          packages = with pkgs; [
            editorconfig-checker
            statix
            deadnix
            gitlint
            ruff
            (python3.withPackages (p:
              [p.build p.twine p.sphinx-autobuild p.mypy]
              ++ foldl (prev: f: prev ++ f p) [] [
                requires
                requires-docs
                requires-test
              ]))
          ];
        };
      };

      checks.default = self.packages.${system}.default;

      formatter = pkgs.alejandra;
    });
}<|MERGE_RESOLUTION|>--- conflicted
+++ resolved
@@ -1,122 +1,15 @@
 {
-<<<<<<< HEAD
   description = "Python SHV Tree";
-  inputs.pyshv.url = "github:silicon-heaven/pyshv";
-=======
-  description = "Project Template Python";
->>>>>>> 3c4e7977
+
+  inputs = {
+    pyshv.url = "git+https://gitlab.com/silicon-heaven/pyshv";
+  };
 
   outputs = {
     self,
     flake-utils,
     nixpkgs,
-<<<<<<< HEAD
     pyshv,
-  }:
-    with builtins;
-    with flake-utils.lib;
-    with nixpkgs.lib; let
-      pyproject = trivial.importTOML ./pyproject.toml;
-      src = builtins.path {
-        path = ./.;
-        filter = path: type: ! hasSuffix ".nix" path;
-      };
-
-      pypy2nix_map = {
-        "ruamel.yaml" = "ruamel-yaml";
-      };
-      list2attr = list: attr: attrValues (getAttrs list attr);
-      pypi2nix = list:
-        list2attr (map (n: let
-          nn = elemAt (match "([^ ]*).*" n) 0;
-        in
-          pypy2nix_map.${nn} or nn)
-        list);
-
-      requires = pypi2nix pyproject.project.dependencies;
-      requires-docs = pypi2nix pyproject.project.optional-dependencies.docs;
-      requires-test = pypi2nix pyproject.project.optional-dependencies.test;
-      requires-dev = p:
-        pypi2nix pyproject.project.optional-dependencies.lint p
-        ++ [p.build p.twine];
-
-      pypkg-shvtree = {
-        buildPythonPackage,
-        pytestCheckHook,
-        pythonPackages,
-        setuptools,
-        sphinxHook,
-      }:
-        buildPythonPackage {
-          pname = pyproject.project.name;
-          inherit (pyproject.project) version;
-          format = "pyproject";
-          inherit src;
-          outputs = ["out" "doc"];
-          propagatedBuildInputs = requires pythonPackages;
-          nativeBuildInputs = [setuptools sphinxHook] ++ requires-docs pythonPackages;
-          nativeCheckInputs = [pytestCheckHook] ++ requires-test pythonPackages;
-        };
-
-      pypkg-asyncinotify = {
-        buildPythonPackage,
-        fetchPypi,
-        pipBuildHook,
-        flit,
-      }:
-        buildPythonPackage rec {
-          pname = "asyncinotify";
-          version = "4.0.1";
-          src = fetchPypi {
-            inherit pname version;
-            hash = "sha256-0j3/zbPw3oMm+t7QSgshm/KL4gZ7JVo3tsudXF6Xt0E=";
-          };
-          nativeBuildInputs = [pipBuildHook flit];
-          dontUseSetuptoolsBuild = true;
-          doCheck = false;
-        };
-
-      pypkg-multiversion = {
-        buildPythonPackage,
-        fetchFromGitHub,
-        sphinx,
-      }:
-        buildPythonPackage {
-          pname = "sphinx-multiversion";
-          version = "0.2.4";
-          src = fetchFromGitHub {
-            owner = "Holzhaus";
-            repo = "sphinx-multiversion";
-            rev = "v0.2.4";
-            hash = "sha256-ZFEELAeZ/m1pap1DmS4PogL3eZ3VuhTdmwDOg5rKOPA=";
-          };
-          propagatedBuildInputs = [sphinx];
-          doCheck = false;
-        };
-    in
-      {
-        overlays = {
-          pythonPackagesExtension = final: prev: {
-            shvtree = final.callPackage pypkg-shvtree {};
-            asyncinotify = final.callPackage pypkg-asyncinotify {};
-            sphinx-multiversion = final.callPackage pypkg-multiversion {};
-          };
-          noInherit = final: prev: {
-            pythonPackagesExtensions = prev.pythonPackagesExtensions ++ [self.overlays.pythonPackagesExtension];
-          };
-          default = composeManyExtensions [
-            pyshv.overlays.default
-            self.overlays.noInherit
-          ];
-        };
-      }
-      // eachDefaultSystem (system: let
-        pkgs = nixpkgs.legacyPackages.${system}.extend self.overlays.default;
-      in {
-        packages = {
-          inherit (pkgs.python3Packages) shvtree;
-          default = pkgs.python3Packages.shvtree;
-=======
   }: let
     inherit (builtins) match;
     inherit (flake-utils.lib) eachDefaultSystem filterPackages;
@@ -133,6 +26,7 @@
       attrValues (getAttrs (map (n: let
           pyname = head (match "([^ =<>;]*).*" n);
           pymap = {
+            "ruamel.yaml" = "ruamel-yaml";
           };
         in
           pymap."${pyname}" or pyname)
@@ -158,7 +52,6 @@
         propagatedBuildInputs = requires pythonPackages;
         nativeBuildInputs = [sphinxHook] ++ requires-docs pythonPackages;
         nativeCheckInputs = [pytestCheckHook] ++ requires-test pythonPackages;
-        meta.mainProgram = "template_package_name";
       };
   in
     {
@@ -168,9 +61,11 @@
         };
         noInherit = _: prev: {
           pythonPackagesExtensions = prev.pythonPackagesExtensions ++ [self.overlays.pythonPackagesExtension];
->>>>>>> 3c4e7977
         };
-        default = composeManyExtensions [self.overlays.noInherit];
+        default = composeManyExtensions [
+          self.overlays.noInherit
+          pyshv.overlays.default
+        ];
       };
     }
     // eachDefaultSystem (system: let

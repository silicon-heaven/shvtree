--- conflicted
+++ resolved
@@ -5,19 +5,11 @@
         "systems": "systems"
       },
       "locked": {
-<<<<<<< HEAD
         "lastModified": 1694529238,
         "narHash": "sha256-zsNZZGTGnMOf9YpHKJqMSsa0dXbfmxeoJ7xHlrt+xmY=",
         "owner": "numtide",
         "repo": "flake-utils",
         "rev": "ff7b65b44d01cf9ba6a71320833626af21126384",
-=======
-        "lastModified": 1681202837,
-        "narHash": "sha256-H+Rh19JDwRtpVPAWp64F+rlEtxUWBAQW28eAi3SRSzg=",
-        "owner": "numtide",
-        "repo": "flake-utils",
-        "rev": "cfacdce06f30d2b68473a46042957675eebb3401",
->>>>>>> cb9727e4
         "type": "github"
       },
       "original": {
@@ -82,19 +74,11 @@
     },
     "nixpkgs": {
       "locked": {
-<<<<<<< HEAD
         "lastModified": 1697379843,
         "narHash": "sha256-RcnGuJgC2K/UpTy+d32piEoBXq2M+nVFzM3ah/ZdJzg=",
         "owner": "NixOS",
         "repo": "nixpkgs",
         "rev": "12bdeb01ff9e2d3917e6a44037ed7df6e6c3df9d",
-=======
-        "lastModified": 1685399834,
-        "narHash": "sha256-Lt7//5snriXSdJo5hlVcDkpERL1piiih0UXIz1RUcC4=",
-        "owner": "NixOS",
-        "repo": "nixpkgs",
-        "rev": "58c85835512b0db938600b6fe13cc3e3dc4b364e",
->>>>>>> cb9727e4
         "type": "github"
       },
       "original": {

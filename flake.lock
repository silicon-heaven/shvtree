--- conflicted
+++ resolved
@@ -74,12 +74,11 @@
     },
     "nixpkgs": {
       "locked": {
-        "lastModified": 1697379843,
-        "narHash": "sha256-RcnGuJgC2K/UpTy+d32piEoBXq2M+nVFzM3ah/ZdJzg=",
-<<<<<<< HEAD
+        "lastModified": 1698266953,
+        "narHash": "sha256-jf72t7pC8+8h8fUslUYbWTX5rKsRwOzRMX8jJsGqDXA=",
         "owner": "NixOS",
         "repo": "nixpkgs",
-        "rev": "12bdeb01ff9e2d3917e6a44037ed7df6e6c3df9d",
+        "rev": "75a52265bda7fd25e06e3a67dee3f0354e73243c",
         "type": "github"
       },
       "original": {
@@ -108,11 +107,6 @@
         "owner": "NixOS",
         "repo": "nixpkgs",
         "rev": "efd23a1c9ae8c574e2ca923c2b2dc336797f4cc4",
-=======
-        "owner": "NixOS",
-        "repo": "nixpkgs",
-        "rev": "12bdeb01ff9e2d3917e6a44037ed7df6e6c3df9d",
->>>>>>> c87f1ead
         "type": "github"
       },
       "original": {
@@ -127,11 +121,11 @@
         "nixpkgs": "nixpkgs_3"
       },
       "locked": {
-        "lastModified": 1697227596,
-        "narHash": "sha256-eXxARKsua+P2w/6rGJQbRLEzLYoMf86NI5+jGrTE1YM=",
+        "lastModified": 1698392723,
+        "narHash": "sha256-xvcV10SmvQ9PpeIcQNFOZytA4q8aFBMiUQwIkSP4Z6w=",
         "ref": "refs/heads/master",
-        "rev": "be2ee6ec12948e70341c721f8a6e490e19b15d22",
-        "revCount": 136,
+        "rev": "e540603a5a5e07d48e9e0b4d7a85948a3a02fa3c",
+        "revCount": 147,
         "type": "git",
         "url": "https://gitlab.com/elektroline-predator/pyshv.git"
       },
@@ -191,21 +185,6 @@
         "repo": "default",
         "type": "github"
       }
-    },
-    "systems": {
-      "locked": {
-        "lastModified": 1681028828,
-        "narHash": "sha256-Vy1rq5AaRuLzOxct8nz4T6wlgyUR7zLU309k9mBC768=",
-        "owner": "nix-systems",
-        "repo": "default",
-        "rev": "da67096a3b9bf56a91d16901293e51ba5b49a27e",
-        "type": "github"
-      },
-      "original": {
-        "owner": "nix-systems",
-        "repo": "default",
-        "type": "github"
-      }
     }
   },
   "root": "root",

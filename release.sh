--- conflicted
+++ resolved
@@ -6,11 +6,7 @@
 cd "$(dirname "$0")"
 
 # This should be set to the appropriate project name.
-<<<<<<< HEAD
 project_name="SHVTree"
-=======
-project_name="Project Template Python"
->>>>>>> d51dc884
 
 fail() {
 	echo "$@" >&2
